--- conflicted
+++ resolved
@@ -61,10 +61,7 @@
           -not -path "./*/build/*" \
           -not -path "./*/dist/*" \
           -exec python3 -m py_compile {} \; || (echo "Python syntax check failed" && exit 1)
-<<<<<<< HEAD
-=======
-
->>>>>>> 8e1007ca
+          
         echo "Python syntax check passed"
         
     - name: Run full tests
